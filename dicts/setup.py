from setuptools import setup, find_packages

setup(
    name="revlibs-dicts",
<<<<<<< HEAD
    version="0.1.0",
=======
    version="0.0.2",
>>>>>>> bb7029e9
    author="Demeter Sztanko",
    author_email="demeter.sztanko@revolut.com",
    py_modules=["revlibs.dicts"],
    python_requires=">=3.6",
    install_requires=["ruamel.yaml>=0.15.89"],
    namespace_packages=["revlibs"],
)<|MERGE_RESOLUTION|>--- conflicted
+++ resolved
@@ -2,11 +2,7 @@
 
 setup(
     name="revlibs-dicts",
-<<<<<<< HEAD
     version="0.1.0",
-=======
-    version="0.0.2",
->>>>>>> bb7029e9
     author="Demeter Sztanko",
     author_email="demeter.sztanko@revolut.com",
     py_modules=["revlibs.dicts"],
